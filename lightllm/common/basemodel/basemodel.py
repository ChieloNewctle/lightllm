import os
import json
import torch
from typing import final

from lightllm.common.basemodel.layer_weights.hf_load_utils import load_hf_weights
from lightllm.common.basemodel.infer_struct import InferStateInfo
from lightllm.common.mem_manager import MemoryManager
from lightllm.common.infer_utils import init_bloc
from lightllm.common.build_utils import repair_config


class TpPartBaseModel:
    # weight class
    pre_and_post_weight_class = None
    transformer_weight_class = None

    # infer class
    pre_layer_infer_class = None
    post_layer_infer_class = None
    transformer_layer_infer_class = None

    # infer state class
    infer_state_class = InferStateInfo

    def __init__(self, tp_rank, world_size, weight_dir, max_total_token_num,
                 load_way="HF", mode=[], weight_dict=None, finetune_config=None):
        self.tp_rank_ = tp_rank
        self.world_size_ = world_size
        self.weight_dir_ = weight_dir
        self.max_total_token_num = max_total_token_num
        self.load_way = load_way
        self.mode = mode
        self.weight_dict = weight_dict
        self.finetune_config = finetune_config

        self._init_config()
        self._verify_must()
        self._verify_params()
        self._init_weights()
        self._init_mem_manager()
        self._init_infer_layer()
        self._init_some_value()
        self._init_custom()
        return

    def _init_config(self):
        with open(os.path.join(self.weight_dir_, "config.json"), 'r') as json_file:
            self.config = json.load(json_file)
        # rename keys
        repair_config(
            self.config,
            same_names=[
                "num_attention_heads",
                "n_head"])
        repair_config(
            self.config,
            same_names=[
                "hidden_size",
                "n_embd",
                "n_embed"])
        repair_config(self.config, same_names=["num_hidden_layers", "n_layer"])
        if self.finetune_config:
            self.config['vocab_size'] = self.finetune_config.vocab_size
        return

    @final
    def _verify_must(self):
        assert self.config["num_attention_heads"] % self.world_size_ == 0
        return

    def _verify_params(self):
        assert self.load_way in ["HF"], "only support HF format weights"
        return

    def _init_weights(self):
        self.pre_post_weight = self.pre_and_post_weight_class(
            self.tp_rank_,
            self.world_size_,
            torch.float16,
            network_config=self.config,
            mode=self.mode)
        self.trans_layers_weight = [
            self.transformer_weight_class(
                i,
                self.tp_rank_,
                self.world_size_,
                torch.float16,
                network_config=self.config,
                mode=self.mode)
            for i in range(self.config["n_layer"])
        ]
        load_hf_weights(
            "fp16",
            weight_dir=self.weight_dir_,
            pre_post_layer=self.pre_post_weight,
            transformer_layer_list=self.trans_layers_weight,
            weight_dict=self.weight_dict)
        self.pre_post_weight.verify_load()
        [weight.verify_load() for weight in self.trans_layers_weight]
        return

    def _init_mem_manager(self):
        assert self.config["num_attention_heads"] % self.world_size_ == 0
        self.mem_manager = MemoryManager(self.max_total_token_num,
                                         dtype=torch.float16,
                                         head_num=self.config["num_attention_heads"] // self.world_size_,
                                         head_dim=self.config["n_embed"] // self.config["num_attention_heads"],
                                         layer_num=self.config["n_layer"])
        return

    def _init_infer_layer(self):
        self.pre_infer = self.pre_layer_infer_class(
            tp_rank=self.tp_rank_,
            world_size=self.world_size_,
            network_config=self.config,
            mode=self.mode)
        self.post_infer = self.post_layer_infer_class(
            tp_rank=self.tp_rank_,
            world_size=self.world_size_,
            network_config=self.config,
            mode=self.mode)
        self.layers_infer = [
            self.transformer_layer_infer_class(
                i,
                tp_rank=self.tp_rank_,
                world_size=self.world_size_,
                network_config=self.config,
                mode=self.mode) for i in range(
                self.config["n_layer"])]
        return

    def _init_some_value(self):
        self.head_dim_ = self.config["n_embed"] // self.config["num_attention_heads"]
        self.tp_k_head_num_ = self.config["num_attention_heads"] // self.world_size_
        self.tp_v_head_num_ = self.tp_k_head_num_
        self.layers_num = self.config["n_layer"]
        self.vocab_size = self.config["vocab_size"]
        return

    def _init_custom(self):
        pass

    @torch.no_grad()
    def forward(
            self,
            batch_size,
            total_token_num,
            max_len_in_batch,
            input_ids: torch.Tensor,
            b_loc: torch.Tensor,
            b_start_loc: torch.Tensor,
            b_seq_len: torch.Tensor,
            is_prefill=True):
        if is_prefill:
<<<<<<< HEAD
            return self._prefill(batch_size, total_token_num,
                                 max_len_in_batch, input_ids, b_loc, b_start_loc, b_seq_len)
=======
            skip_predict = is_prefill == "skip_predict"
            return self._prefill(batch_size, total_token_num, max_len_in_batch, input_ids, b_loc, b_start_loc, b_seq_len, skip_predict)
>>>>>>> 689510e7
        else:
            return self._decode(batch_size, total_token_num,
                                max_len_in_batch, input_ids, b_loc, b_start_loc, b_seq_len)

<<<<<<< HEAD
    def _prefill(self, batch_size, total_token_num, max_len_in_batch,
                 input_ids, b_loc, b_start_loc, b_seq_len):
=======
    
    def _prefill(self, batch_size, total_token_num, max_len_in_batch, input_ids, b_loc, b_start_loc, b_seq_len, skip_predict=False):
>>>>>>> 689510e7
        infer_state = self.infer_state_class()
        infer_state.is_prefill = True
        infer_state.batch_size = batch_size
        infer_state.total_token_num = total_token_num
        infer_state.max_len_in_batch = max_len_in_batch
        assert (input_ids.shape[0] == total_token_num)
        assert (b_loc.shape[0] == b_start_loc.shape[0] == b_seq_len.shape[0])
        infer_state.b_loc = b_loc
        infer_state.b_start_loc = b_start_loc
        infer_state.b_seq_len = b_seq_len

        infer_state.mem_manager = self.mem_manager
        infer_state.prefill_mem_index = self.mem_manager.alloc(
            infer_state.total_token_num)
        infer_state.prefill_key_buffer = torch.empty(
            (infer_state.total_token_num,
             self.tp_k_head_num_,
             self.head_dim_),
            dtype=torch.float16,
            device="cuda")
        infer_state.prefill_value_buffer = torch.empty(
            (infer_state.total_token_num,
             self.tp_v_head_num_,
             self.head_dim_),
            dtype=torch.float16,
            device="cuda")
        init_bloc(
            b_loc,
            b_seq_len,
            max_len_in_batch,
            infer_state.prefill_mem_index)

<<<<<<< HEAD
        infer_state.init_some_extra_state(
            self,
            batch_size,
            total_token_num,
            max_len_in_batch,
            input_ids,
            b_loc,
            b_start_loc,
            b_seq_len,
            True)
        predict_logics = self._context_forward(input_ids, infer_state)
        return predict_logics

    def _decode(self, batch_size, total_token_num, max_len_in_batch,
                input_ids, b_loc, b_start_loc, b_seq_len):
=======
        infer_state.init_some_extra_state(self, batch_size, total_token_num, max_len_in_batch, input_ids, b_loc, b_start_loc, b_seq_len, True)
        return self._context_forward(input_ids, infer_state, skip_predict=skip_predict)
    
    def _decode(self, batch_size, total_token_num, max_len_in_batch, input_ids, b_loc, b_start_loc, b_seq_len):
>>>>>>> 689510e7
        infer_state = self.infer_state_class()
        infer_state.is_prefill = False
        infer_state.batch_size = batch_size
        infer_state.total_token_num = total_token_num
        infer_state.max_len_in_batch = max_len_in_batch
        assert (b_loc.shape[0] == b_start_loc.shape[0] == b_seq_len.shape[0])
        infer_state.b_loc = b_loc
        infer_state.b_start_loc = b_start_loc
        infer_state.b_seq_len = b_seq_len

        infer_state.mem_manager = self.mem_manager

        alloc_mem = self.mem_manager.alloc_contiguous(batch_size)
        if alloc_mem is not None:
            infer_state.decode_is_contiguous = True
            infer_state.decode_mem_index = alloc_mem[0]
            infer_state.decode_mem_start = alloc_mem[1]
            infer_state.decode_mem_end = alloc_mem[2]
            b_loc[:, max_len_in_batch - 1] = infer_state.decode_mem_index
        else:
            infer_state.decode_is_contiguous = False
            alloc_mem = self.mem_manager.alloc(batch_size)
            infer_state.decode_mem_index = alloc_mem
            infer_state.decode_key_buffer = torch.empty(
                (batch_size,
                 self.tp_k_head_num_,
                 self.head_dim_),
                dtype=torch.float16,
                device="cuda")
            infer_state.decode_value_buffer = torch.empty(
                (batch_size,
                 self.tp_v_head_num_,
                 self.head_dim_),
                dtype=torch.float16,
                device="cuda")
            b_loc[:, max_len_in_batch - 1] = infer_state.decode_mem_index

        infer_state.init_some_extra_state(
            self,
            batch_size,
            total_token_num,
            max_len_in_batch,
            input_ids,
            b_loc,
            b_start_loc,
            b_seq_len,
            False)
        predict_logics = self._token_forward(input_ids, infer_state)
        return predict_logics

<<<<<<< HEAD
=======
    def post_infer_forward(self, input_embs, infer_state, pre_post_weight, return_logics):
        return self.post_infer.token_forward(input_embs, infer_state, pre_post_weight, return_logics=return_logics)

>>>>>>> 689510e7
    @final
    def _context_forward(self, input_ids, infer_state: InferStateInfo, skip_predict=False):
        cuda_input_ids = input_ids
        input_embs = self.pre_infer.context_forward(
            cuda_input_ids, infer_state, self.pre_post_weight)
        for i in range(self.layers_num):
<<<<<<< HEAD
            input_embs = self.layers_infer[i].context_forward(
                input_embs, infer_state, self.trans_layers_weight[i])
        predict_logics = self.post_infer.token_forward(
            input_embs, infer_state, self.pre_post_weight, return_logics=True)
=======
            input_embs = self.layers_infer[i].context_forward(input_embs, infer_state, self.trans_layers_weight[i])

        if skip_predict:
            return input_embs, infer_state

        predict_logics = self.post_infer_forward(input_embs, infer_state, self.pre_post_weight, True)
>>>>>>> 689510e7
        return predict_logics

    @final
    def _token_forward(self, input_ids, infer_state: InferStateInfo):
        cuda_input_ids = input_ids
        input_embs = self.pre_infer.token_forward(
            cuda_input_ids, infer_state, self.pre_post_weight)
        for i in range(self.layers_num):
<<<<<<< HEAD
            input_embs = self.layers_infer[i].token_forward(
                input_embs, infer_state, self.trans_layers_weight[i])
        predict_logics = self.post_infer.token_forward(
            input_embs, infer_state, self.pre_post_weight, return_logics=True)
=======
            input_embs = self.layers_infer[i].token_forward(input_embs, infer_state, self.trans_layers_weight[i])
        predict_logics = self.post_infer_forward(input_embs, infer_state, self.pre_post_weight, True)
>>>>>>> 689510e7
        return predict_logics<|MERGE_RESOLUTION|>--- conflicted
+++ resolved
@@ -153,24 +153,13 @@
             b_seq_len: torch.Tensor,
             is_prefill=True):
         if is_prefill:
-<<<<<<< HEAD
-            return self._prefill(batch_size, total_token_num,
-                                 max_len_in_batch, input_ids, b_loc, b_start_loc, b_seq_len)
-=======
             skip_predict = is_prefill == "skip_predict"
             return self._prefill(batch_size, total_token_num, max_len_in_batch, input_ids, b_loc, b_start_loc, b_seq_len, skip_predict)
->>>>>>> 689510e7
         else:
             return self._decode(batch_size, total_token_num,
                                 max_len_in_batch, input_ids, b_loc, b_start_loc, b_seq_len)
 
-<<<<<<< HEAD
-    def _prefill(self, batch_size, total_token_num, max_len_in_batch,
-                 input_ids, b_loc, b_start_loc, b_seq_len):
-=======
-    
     def _prefill(self, batch_size, total_token_num, max_len_in_batch, input_ids, b_loc, b_start_loc, b_seq_len, skip_predict=False):
->>>>>>> 689510e7
         infer_state = self.infer_state_class()
         infer_state.is_prefill = True
         infer_state.batch_size = batch_size
@@ -203,28 +192,10 @@
             max_len_in_batch,
             infer_state.prefill_mem_index)
 
-<<<<<<< HEAD
-        infer_state.init_some_extra_state(
-            self,
-            batch_size,
-            total_token_num,
-            max_len_in_batch,
-            input_ids,
-            b_loc,
-            b_start_loc,
-            b_seq_len,
-            True)
-        predict_logics = self._context_forward(input_ids, infer_state)
-        return predict_logics
-
-    def _decode(self, batch_size, total_token_num, max_len_in_batch,
-                input_ids, b_loc, b_start_loc, b_seq_len):
-=======
         infer_state.init_some_extra_state(self, batch_size, total_token_num, max_len_in_batch, input_ids, b_loc, b_start_loc, b_seq_len, True)
         return self._context_forward(input_ids, infer_state, skip_predict=skip_predict)
     
     def _decode(self, batch_size, total_token_num, max_len_in_batch, input_ids, b_loc, b_start_loc, b_seq_len):
->>>>>>> 689510e7
         infer_state = self.infer_state_class()
         infer_state.is_prefill = False
         infer_state.batch_size = batch_size
@@ -275,31 +246,21 @@
         predict_logics = self._token_forward(input_ids, infer_state)
         return predict_logics
 
-<<<<<<< HEAD
-=======
     def post_infer_forward(self, input_embs, infer_state, pre_post_weight, return_logics):
         return self.post_infer.token_forward(input_embs, infer_state, pre_post_weight, return_logics=return_logics)
 
->>>>>>> 689510e7
     @final
     def _context_forward(self, input_ids, infer_state: InferStateInfo, skip_predict=False):
         cuda_input_ids = input_ids
         input_embs = self.pre_infer.context_forward(
             cuda_input_ids, infer_state, self.pre_post_weight)
         for i in range(self.layers_num):
-<<<<<<< HEAD
-            input_embs = self.layers_infer[i].context_forward(
-                input_embs, infer_state, self.trans_layers_weight[i])
-        predict_logics = self.post_infer.token_forward(
-            input_embs, infer_state, self.pre_post_weight, return_logics=True)
-=======
             input_embs = self.layers_infer[i].context_forward(input_embs, infer_state, self.trans_layers_weight[i])
 
         if skip_predict:
             return input_embs, infer_state
 
         predict_logics = self.post_infer_forward(input_embs, infer_state, self.pre_post_weight, True)
->>>>>>> 689510e7
         return predict_logics
 
     @final
@@ -308,13 +269,6 @@
         input_embs = self.pre_infer.token_forward(
             cuda_input_ids, infer_state, self.pre_post_weight)
         for i in range(self.layers_num):
-<<<<<<< HEAD
-            input_embs = self.layers_infer[i].token_forward(
-                input_embs, infer_state, self.trans_layers_weight[i])
-        predict_logics = self.post_infer.token_forward(
-            input_embs, infer_state, self.pre_post_weight, return_logics=True)
-=======
             input_embs = self.layers_infer[i].token_forward(input_embs, infer_state, self.trans_layers_weight[i])
         predict_logics = self.post_infer_forward(input_embs, infer_state, self.pre_post_weight, True)
->>>>>>> 689510e7
         return predict_logics