"""Sampling parameters for text generation."""
from typing import List, Optional, Union

_SAMPLING_EPS = 1e-5


class SamplingParams:

    def __init__(
        self,
        do_sample: bool = False,
        presence_penalty: float = 0.0,
        frequency_penalty: float = 0.0,
        temperature: float = 1.0,
        top_p: float = 1.0,
        top_k: int = -1,  # -1 is for all
        ignore_eos: bool = False,
        max_new_tokens: int = 16,
        stop_sequences: Optional[Union[str, List[str]]] = None,  # 停止句子条件
        token_healing_top_k: int = 0,
        unmerge_last_token: bool = False,
    ) -> None:
        self.do_sample = do_sample
        self.presence_penalty = presence_penalty
        self.frequency_penalty = frequency_penalty
        self.temperature = temperature
        self.top_p = top_p
        self.top_k = top_k
        self.ignore_eos = ignore_eos
        self.max_new_tokens = max_new_tokens
        self.stop_sequences = stop_sequences
        if self.do_sample == False:
            self.temperature = 1.0
            self.top_p = 1.0
            self.top_k = 1
        # temperature is too slow, change to greedy search
        if self.temperature >= 0.0 and self.temperature < _SAMPLING_EPS:
            self.temperature = 1.0
            self.top_k = 1
        self.token_healing_top_k = token_healing_top_k
        self.unmerge_last_token = unmerge_last_token
        return

    def verify(self):
        if self.presence_penalty < 0.0:
            raise ValueError(
                f"presence_penalty must >= 0.0, got {self.presence_penalty}")
        if self.frequency_penalty < 0.0:
            raise ValueError(
                f"frequency_penalty must >= 0.0, got {self.frequency_penalty}")
        if self.temperature <= 0.0:
            raise ValueError(f"temperature must > 0.0, got {self.temperature}")
        if self.top_p <= 0.0 or self.top_p > 1.0:
            raise ValueError(f"top_p must in (0.0, 1.0], got {self.top_p}")
        if self.top_k < -1 or self.top_k == 0:
            raise ValueError(
                f"top_k must be -1 (disable), or at least 1, got {self.top_k}.")
        if self.max_new_tokens < 1:
<<<<<<< HEAD
            raise ValueError(
                f"max_new_tokens must be at least 1 , got {self.max_new_tokens}.")
=======
            raise ValueError(f"max_new_tokens must be at least 1 , got {self.max_new_tokens}.")
        if self.token_healing_top_k < 0:
            raise ValueError(
                "token_healing_top_k must be non-negative, "
                f"got {self.token_healing_top_k}."
            )
>>>>>>> 689510e7
        return

    def stop_sentences_to_token_ids(self, tokenizer):
        if self.stop_sequences is None:
            self.stop_sequences = []
        else:
            if isinstance(self.stop_sequences, str):
                self.stop_sequences = [self.stop_sequences]
            new_stop_sequences = []
            for stop_str in self.stop_sequences:
                stop_str_ids = tokenizer.encode(stop_str)
                if stop_str_ids is not None and len(
                        stop_str_ids) >= 1:  # remove bos_token_id
                    stop_str_ids = stop_str_ids[1:]
                if len(stop_str_ids) > 0:
                    new_stop_sequences.append(stop_str_ids)
            self.stop_sequences = new_stop_sequences
        return

    def to_dict(self):
        ret = {}
        ret["do_sample"] = self.do_sample
        ret["presence_penalty"] = self.presence_penalty
        ret["frequency_penalty"] = self.frequency_penalty
        ret["temperature"] = self.temperature
        ret["top_p"] = self.top_p
        ret["top_k"] = self.top_k
        ret["token_healing_top_k"] = self.token_healing_top_k
        # if self.ignore_eos is not None:
        #     ret["ignore_eos"] = self.ignore_eos
        # if self.max_tokens is not None:
        #     ret["max_tokens"] = self.max_tokens
        return ret<|MERGE_RESOLUTION|>--- conflicted
+++ resolved
@@ -56,17 +56,12 @@
             raise ValueError(
                 f"top_k must be -1 (disable), or at least 1, got {self.top_k}.")
         if self.max_new_tokens < 1:
-<<<<<<< HEAD
-            raise ValueError(
-                f"max_new_tokens must be at least 1 , got {self.max_new_tokens}.")
-=======
             raise ValueError(f"max_new_tokens must be at least 1 , got {self.max_new_tokens}.")
         if self.token_healing_top_k < 0:
             raise ValueError(
                 "token_healing_top_k must be non-negative, "
                 f"got {self.token_healing_top_k}."
             )
->>>>>>> 689510e7
         return
 
     def stop_sentences_to_token_ids(self, tokenizer):
