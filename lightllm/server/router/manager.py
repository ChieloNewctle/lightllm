--- conflicted
+++ resolved
@@ -17,12 +17,8 @@
 
 class RouterManager:
 
-<<<<<<< HEAD
     def __init__(self, weightdir, load_way, world_size, max_total_token_num, batch_max_tokens, running_max_req_size, eos_id,
-=======
-    def __init__(self, weightdir, load_way, world_size, max_total_token_num, batch_max_tokens, running_max_req_size, eos_id, 
                  tokenizer_mode, trust_remote_code, max_token_healing_top_k,
->>>>>>> 689510e7
                  router_port, detokenization_port, model_rpc_ports, mode=[], log_stats=True, log_stats_interval=10):
         self.model_weightdir = weightdir
         self.world_size = world_size
@@ -40,13 +36,10 @@
         self.has_wait_tokens = 0
         self.max_wait_tokens = 10
 
-<<<<<<< HEAD
-=======
         self.tokenizer_mode = tokenizer_mode
         self.trust_remote_code = trust_remote_code
         self.max_token_healing_top_k = max_token_healing_top_k
 
->>>>>>> 689510e7
         context = zmq.asyncio.Context(2)
         self.recv_from_httpserver = context.socket(zmq.PULL)
         self.recv_from_httpserver.bind(f"tcp://127.0.0.1:{router_port}")
