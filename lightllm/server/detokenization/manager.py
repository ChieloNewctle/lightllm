--- conflicted
+++ resolved
@@ -47,20 +47,6 @@
                     for req_id, new_token_id, new_gen_metadata, finished, abort in recv_obj.reqs_infs:
                         if req_id not in self.req_id_to_out:
                             continue
-<<<<<<< HEAD
-                        req_out: ReqDetokenizationState = self.req_id_to_out[req_id]
-                        req_out.output_ids.append(new_token_id)
-                        req_out.gen_metadata.update(new_gen_metadata)
-                        out_text = decode_token(
-                            self.tokenizer, req_out, new_token_id, skip_special_tokens=True)
-                        if out_text.endswith(u'\ufffd'):
-                            new_text = ''
-                        else:
-                            new_text = out_text[len(req_out.output_str):]
-                            req_out.output_str = out_text
-                        new_batch_str_out.reqs_infs.append(
-                            (req_id, new_text, new_gen_metadata, True if abort else finished, abort))
-=======
                         req_out:ReqDetokenizationState = self.req_id_to_out[req_id]
                         req_out.gen_metadata.update(new_gen_metadata)
 
@@ -78,7 +64,6 @@
                             new_text = ""
 
                         new_batch_str_out.reqs_infs.append((req_id, new_text, new_gen_metadata, True if abort else finished, abort))
->>>>>>> 689510e7
                         if finished or abort:
                             try:
                                 del self.req_id_to_out[req_id]
